<!--
Licensed to the Apache Software Foundation (ASF) under one or more
contributor license agreements.  See the NOTICE file distributed with
this work for additional information regarding copyright ownership.
The ASF licenses this file to You under the Apache License, Version 2.0
(the "License"); you may not use this file except in compliance with
the License.  You may obtain a copy of the License at

  http://www.apache.org/licenses/LICENSE-2.0

Unless required by applicable law or agreed to in writing, software
distributed under the License is distributed on an "AS IS" BASIS,
WITHOUT WARRANTIES OR CONDITIONS OF ANY KIND, either express or implied.
See the License for the specific language governing permissions and
limitations under the License.
-->
<project xmlns="http://maven.apache.org/POM/4.0.0" xmlns:xsi="http://www.w3.org/2001/XMLSchema-instance"
         xsi:schemaLocation="http://maven.apache.org/POM/4.0.0 http://maven.apache.org/maven-v4_0_0.xsd">
    <modelVersion>4.0.0</modelVersion>
    <parent>
        <groupId>org.apache.tinkerpop</groupId>
        <artifactId>tinkerpop</artifactId>
<<<<<<< HEAD
        <version>3.0.1-SNAPSHOT</version>
=======
        <version>3.1.0-SNAPSHOT</version>
>>>>>>> 712c7b3a
    </parent>
    <artifactId>gremlin-core</artifactId>
    <name>Apache TinkerPop :: Gremlin Core</name>
    <dependencies>
        <dependency>
            <groupId>org.apache.tinkerpop</groupId>
            <artifactId>gremlin-shaded</artifactId>
            <version>${project.version}</version>
        </dependency>
        <dependency>
            <groupId>commons-configuration</groupId>
            <artifactId>commons-configuration</artifactId>
        </dependency>
        <dependency>
            <groupId>org.yaml</groupId>
            <artifactId>snakeyaml</artifactId>
            <version>1.15</version>
            <type>jar</type>
        </dependency>
        <dependency>
            <groupId>org.javatuples</groupId>
            <artifactId>javatuples</artifactId>
            <version>${java.tuples.version}</version>
        </dependency>
        <dependency>
            <groupId>com.carrotsearch</groupId>
            <artifactId>hppc</artifactId>
            <version>0.7.1</version>
        </dependency>
        <dependency>
            <groupId>com.fasterxml.jackson.core</groupId>
            <artifactId>jackson-databind</artifactId>
            <version>${jackson.version}</version>
        </dependency>
        <dependency>
            <groupId>com.jcabi</groupId>
            <artifactId>jcabi-manifests</artifactId>
            <version>1.1</version>
            <exclusions>
                <exclusion>
                    <groupId>org.slf4j</groupId>
                    <artifactId>slf4j-api</artifactId>
                </exclusion>
            </exclusions>
        </dependency>
        <!-- LOGGING -->
        <dependency>
            <groupId>org.slf4j</groupId>
            <artifactId>slf4j-log4j12</artifactId>
            <version>${slf4j.version}</version>
        </dependency>
        <dependency>
            <groupId>org.slf4j</groupId>
            <artifactId>jcl-over-slf4j</artifactId>
            <version>${slf4j.version}</version>
        </dependency>
        <!-- TESTING -->
        <dependency>
            <groupId>junit</groupId>
            <artifactId>junit</artifactId>
            <version>${junit.version}</version>
            <scope>test</scope>
        </dependency>
        <dependency>
            <groupId>org.mockito</groupId>
            <artifactId>mockito-all</artifactId>
            <version>1.9.5</version>
            <scope>test</scope>
        </dependency>
        <dependency>
            <groupId>org.hamcrest</groupId>
            <artifactId>hamcrest-all</artifactId>
            <version>1.3</version>
            <scope>test</scope>
        </dependency>
        <!-- needed to test GraphFactory and xml based config via optional dependency in apache configurations -->
        <dependency>
            <groupId>commons-collections</groupId>
            <artifactId>commons-collections</artifactId>
            <version>3.2.1</version>
            <scope>test</scope>
        </dependency>
    </dependencies>
    <build>
        <directory>${basedir}/target</directory>
        <finalName>${project.artifactId}-${project.version}</finalName>
        <plugins>
            <plugin>
                <groupId>org.apache.maven.plugins</groupId>
                <artifactId>maven-surefire-plugin</artifactId>
            </plugin>
            <plugin>
                <groupId>org.apache.maven.plugins</groupId>
                <artifactId>maven-failsafe-plugin</artifactId>
            </plugin>
        </plugins>
    </build>
</project><|MERGE_RESOLUTION|>--- conflicted
+++ resolved
@@ -20,11 +20,7 @@
     <parent>
         <groupId>org.apache.tinkerpop</groupId>
         <artifactId>tinkerpop</artifactId>
-<<<<<<< HEAD
         <version>3.0.1-SNAPSHOT</version>
-=======
-        <version>3.1.0-SNAPSHOT</version>
->>>>>>> 712c7b3a
     </parent>
     <artifactId>gremlin-core</artifactId>
     <name>Apache TinkerPop :: Gremlin Core</name>
